/*
 * Copyright (c) 2004, Swedish Institute of Computer Science.
 * All rights reserved.
 *
 * Redistribution and use in source and binary forms, with or without
 * modification, are permitted provided that the following conditions
 * are met:
 * 1. Redistributions of source code must retain the above copyright
 *    notice, this list of conditions and the following disclaimer.
 * 2. Redistributions in binary form must reproduce the above copyright
 *    notice, this list of conditions and the following disclaimer in the
 *    documentation and/or other materials provided with the distribution.
 * 3. Neither the name of the Institute nor the names of its contributors
 *    may be used to endorse or promote products derived from this software
 *    without specific prior written permission.
 *
 * THIS SOFTWARE IS PROVIDED BY THE INSTITUTE AND CONTRIBUTORS ``AS IS'' AND
 * ANY EXPRESS OR IMPLIED WARRANTIES, INCLUDING, BUT NOT LIMITED TO, THE
 * IMPLIED WARRANTIES OF MERCHANTABILITY AND FITNESS FOR A PARTICULAR PURPOSE
 * ARE DISCLAIMED.  IN NO EVENT SHALL THE INSTITUTE OR CONTRIBUTORS BE LIABLE
 * FOR ANY DIRECT, INDIRECT, INCIDENTAL, SPECIAL, EXEMPLARY, OR CONSEQUENTIAL
 * DAMAGES (INCLUDING, BUT NOT LIMITED TO, PROCUREMENT OF SUBSTITUTE GOODS
 * OR SERVICES; LOSS OF USE, DATA, OR PROFITS; OR BUSINESS INTERRUPTION)
 * HOWEVER CAUSED AND ON ANY THEORY OF LIABILITY, WHETHER IN CONTRACT, STRICT
 * LIABILITY, OR TORT (INCLUDING NEGLIGENCE OR OTHERWISE) ARISING IN ANY WAY
 * OUT OF THE USE OF THIS SOFTWARE, EVEN IF ADVISED OF THE POSSIBILITY OF
 * SUCH DAMAGE.
 *
 * This file is part of the Contiki operating system.
 */

/**
 * \file
 *         Code for tunnelling uIP packets over the Rime mesh routing module
 *
 * \author  Adam Dunkels <adam@sics.se>\author
 * \author  Mathilde Durvy <mdurvy@cisco.com> (IPv6 related code)
 * \author  Julien Abeille <jabeille@cisco.com> (IPv6 related code)
 */

#include "contiki-net.h"
#include "net/uip-split.h"
#include "net/uip-packetqueue.h"

#if UIP_CONF_IPV6
#include "net/uip-nd6.h"
#include "net/uip-ds6.h"
#endif

#include <string.h>

#define DEBUG DEBUG_NONE
#include "net/uip-debug.h"

#if UIP_LOGGING
#include <stdio.h>
void uip_log(char *msg);
#define UIP_LOG(m) uip_log(m)
#else
#define UIP_LOG(m)
#endif

#define UIP_ICMP_BUF ((struct uip_icmp_hdr *)&uip_buf[UIP_LLIPH_LEN + uip_ext_len])
#define UIP_IP_BUF ((struct uip_ip_hdr *)&uip_buf[UIP_LLH_LEN])
#define UIP_TCP_BUF ((struct uip_tcpip_hdr *)&uip_buf[UIP_LLH_LEN])

#ifdef UIP_FALLBACK_INTERFACE
extern struct uip_fallback_interface UIP_FALLBACK_INTERFACE;
#endif

#if UIP_CONF_IPV6_RPL
#include "rpl/rpl.h"
#endif

process_event_t tcpip_event;
#if UIP_CONF_ICMP6
process_event_t tcpip_icmp6_event;
#endif /* UIP_CONF_ICMP6 */

/* Periodic check of active connections. */
static struct etimer periodic;

#if UIP_CONF_IPV6 && UIP_CONF_IPV6_REASSEMBLY
/* Timer for reassembly. */
extern struct etimer uip_reass_timer;
#endif

#if UIP_TCP
/**
 * \internal Structure for holding a TCP port and a process ID.
 */
struct listenport {
  u16_t port;
  struct process *p;
};

static struct internal_state {
  struct listenport listenports[UIP_LISTENPORTS];
  struct process *p;
} s;
#endif

enum {
  TCP_POLL,
  UDP_POLL,
  PACKET_INPUT
};

/* Called on IP packet output. */
#if UIP_CONF_IPV6

static u8_t (* outputfunc)(uip_lladdr_t *a);

u8_t
tcpip_output(uip_lladdr_t *a)
{
  int ret;
  if(outputfunc != NULL) {
    ret = outputfunc(a);
    return ret;
  }
  UIP_LOG("tcpip_output: Use tcpip_set_outputfunc() to set an output function");
  return 0;
}

void
tcpip_set_outputfunc(u8_t (*f)(uip_lladdr_t *))
{
  outputfunc = f;
}
#else

static u8_t (* outputfunc)(void);
u8_t
tcpip_output(void)
{
  if(outputfunc != NULL) {
    return outputfunc();
  }
  UIP_LOG("tcpip_output: Use tcpip_set_outputfunc() to set an output function");
  return 0;
}

void
tcpip_set_outputfunc(u8_t (*f)(void))
{
  outputfunc = f;
}
#endif

#if UIP_CONF_IP_FORWARD
unsigned char tcpip_is_forwarding; /* Forwarding right now? */
#endif /* UIP_CONF_IP_FORWARD */

PROCESS(tcpip_process, "TCP/IP stack");

/*---------------------------------------------------------------------------*/
static void
start_periodic_tcp_timer(void)
{
  if(etimer_expired(&periodic)) {
    etimer_restart(&periodic);
  }
}
/*---------------------------------------------------------------------------*/
static void
check_for_tcp_syn(void)
{
  /* This is a hack that is needed to start the periodic TCP timer if
     an incoming packet contains a SYN: since uIP does not inform the
     application if a SYN arrives, we have no other way of starting
     this timer.  This function is called for every incoming IP packet
     to check for such SYNs. */
#define TCP_SYN 0x02
  if(UIP_IP_BUF->proto == UIP_PROTO_TCP &&
     (UIP_TCP_BUF->flags & TCP_SYN) == TCP_SYN) {
    start_periodic_tcp_timer();
  }
}
/*---------------------------------------------------------------------------*/
static void
packet_input(void)
{
#if UIP_CONF_IP_FORWARD
  if(uip_len > 0) {
    tcpip_is_forwarding = 1;
    if(uip_fw_forward() == UIP_FW_LOCAL) {
      tcpip_is_forwarding = 0;
      check_for_tcp_syn();
      uip_input();
      if(uip_len > 0) {
#if UIP_CONF_TCP_SPLIT
        uip_split_output();
#else /* UIP_CONF_TCP_SPLIT */
#if UIP_CONF_IPV6
        tcpip_ipv6_output();
#else
	PRINTF("tcpip packet_input forward output len %d\n", uip_len);
        tcpip_output();
#endif
#endif /* UIP_CONF_TCP_SPLIT */
      }
    }
    tcpip_is_forwarding = 0;
  }
#else /* UIP_CONF_IP_FORWARD */
  if(uip_len > 0) {
    check_for_tcp_syn();
    uip_input();
    if(uip_len > 0) {
#if UIP_CONF_TCP_SPLIT
      uip_split_output();
#else /* UIP_CONF_TCP_SPLIT */
#if UIP_CONF_IPV6
      tcpip_ipv6_output();
#else
      PRINTF("tcpip packet_input output len %d\n", uip_len);
      tcpip_output();
#endif
#endif /* UIP_CONF_TCP_SPLIT */
    }
  }
#endif /* UIP_CONF_IP_FORWARD */
}
/*---------------------------------------------------------------------------*/
#if UIP_TCP
#if UIP_ACTIVE_OPEN
struct uip_conn *
tcp_connect(uip_ipaddr_t *ripaddr, u16_t port, void *appstate)
{
  struct uip_conn *c;
  
  c = uip_connect(ripaddr, port);
  if(c == NULL) {
    return NULL;
  }

  c->appstate.p = PROCESS_CURRENT();
  c->appstate.state = appstate;
  
  tcpip_poll_tcp(c);
  
  return c;
}
#endif /* UIP_ACTIVE_OPEN */
/*---------------------------------------------------------------------------*/
void
tcp_unlisten(u16_t port)
{
  static unsigned char i;
  struct listenport *l;

  l = s.listenports;
  for(i = 0; i < UIP_LISTENPORTS; ++i) {
    if(l->port == port &&
       l->p == PROCESS_CURRENT()) {
      l->port = 0;
      uip_unlisten(port);
      break;
    }
    ++l;
  }
}
/*---------------------------------------------------------------------------*/
void
tcp_listen(u16_t port)
{
  static unsigned char i;
  struct listenport *l;

  l = s.listenports;
  for(i = 0; i < UIP_LISTENPORTS; ++i) {
    if(l->port == 0) {
      l->port = port;
      l->p = PROCESS_CURRENT();
      uip_listen(port);
      break;
    }
    ++l;
  }
}
/*---------------------------------------------------------------------------*/
void
tcp_attach(struct uip_conn *conn,
	   void *appstate)
{
  register uip_tcp_appstate_t *s;

  s = &conn->appstate;
  s->p = PROCESS_CURRENT();
  s->state = appstate;
}

#endif /* UIP_TCP */
/*---------------------------------------------------------------------------*/
#if UIP_UDP
void
udp_attach(struct uip_udp_conn *conn,
	   void *appstate)
{
  register uip_udp_appstate_t *s;

  s = &conn->appstate;
  s->p = PROCESS_CURRENT();
  s->state = appstate;
}
/*---------------------------------------------------------------------------*/
struct uip_udp_conn *
udp_new(const uip_ipaddr_t *ripaddr, u16_t port, void *appstate)
{
  struct uip_udp_conn *c;
  uip_udp_appstate_t *s;
  
  c = uip_udp_new(ripaddr, port);
  if(c == NULL) {
    return NULL;
  }

  s = &c->appstate;
  s->p = PROCESS_CURRENT();
  s->state = appstate;

  return c;
}
/*---------------------------------------------------------------------------*/
struct uip_udp_conn *
udp_broadcast_new(u16_t port, void *appstate)
{
  uip_ipaddr_t addr;
  struct uip_udp_conn *conn;

#if UIP_CONF_IPV6
  uip_create_linklocal_allnodes_mcast(&addr);
#else
  uip_ipaddr(&addr, 255,255,255,255);
#endif /* UIP_CONF_IPV6 */
  conn = udp_new(&addr, port, appstate);
  if(conn != NULL) {
    udp_bind(conn, port);
  }
  return conn;
}
#endif /* UIP_UDP */
/*---------------------------------------------------------------------------*/
#if UIP_CONF_ICMP6
u8_t
icmp6_new(void *appstate) {
  if(uip_icmp6_conns.appstate.p == PROCESS_NONE) {
    uip_icmp6_conns.appstate.p = PROCESS_CURRENT();
    uip_icmp6_conns.appstate.state = appstate;
    return 0;
  }
  return 1;
}

void
tcpip_icmp6_call(u8_t type)
{
  if(uip_icmp6_conns.appstate.p != PROCESS_NONE) {
    /* XXX: This is a hack that needs to be updated. Passing a pointer (&type)
       like this only works with process_post_synch. */
    process_post_synch(uip_icmp6_conns.appstate.p, tcpip_icmp6_event, &type);
  }
  return;
}
#endif /* UIP_CONF_ICMP6 */
/*---------------------------------------------------------------------------*/
static void
eventhandler(process_event_t ev, process_data_t data)
{
#if UIP_TCP
  static unsigned char i;
  register struct listenport *l;
#endif /*UIP_TCP*/
  struct process *p;
   
  switch(ev) {
    case PROCESS_EVENT_EXITED:
      /* This is the event we get if a process has exited. We go through
         the TCP/IP tables to see if this process had any open
         connections or listening TCP ports. If so, we'll close those
         connections. */

      p = (struct process *)data;
#if UIP_TCP
      l = s.listenports;
      for(i = 0; i < UIP_LISTENPORTS; ++i) {
        if(l->p == p) {
          uip_unlisten(l->port);
          l->port = 0;
          l->p = PROCESS_NONE;
        }
        ++l;
      }
	 
      {
        register struct uip_conn *cptr;
	    
        for(cptr = &uip_conns[0]; cptr < &uip_conns[UIP_CONNS]; ++cptr) {
          if(cptr->appstate.p == p) {
            cptr->appstate.p = PROCESS_NONE;
            cptr->tcpstateflags = UIP_CLOSED;
          }
        }
      }
#endif /* UIP_TCP */
#if UIP_UDP
      {
        register struct uip_udp_conn *cptr;

        for(cptr = &uip_udp_conns[0];
            cptr < &uip_udp_conns[UIP_UDP_CONNS]; ++cptr) {
          if(cptr->appstate.p == p) {
            cptr->lport = 0;
          }
        }
      }
#endif /* UIP_UDP */
      break;

    case PROCESS_EVENT_TIMER:
      /* We get this event if one of our timers have expired. */
      {
        /* Check the clock so see if we should call the periodic uIP
           processing. */
        if(data == &periodic &&
           etimer_expired(&periodic)) {
#if UIP_TCP
          for(i = 0; i < UIP_CONNS; ++i) {
            if(uip_conn_active(i)) {
              /* Only restart the timer if there are active
                 connections. */
              etimer_restart(&periodic);
              uip_periodic(i);
#if UIP_CONF_IPV6
              tcpip_ipv6_output();
#else
              if(uip_len > 0) {
		PRINTF("tcpip_output from periodic len %d\n", uip_len);
                tcpip_output();
		PRINTF("tcpip_output after periodic len %d\n", uip_len);
              }
#endif /* UIP_CONF_IPV6 */
            }
          }
#endif /* UIP_TCP */
#if UIP_CONF_IP_FORWARD
          uip_fw_periodic();
#endif /* UIP_CONF_IP_FORWARD */
        }
        
#if UIP_CONF_IPV6
#if UIP_CONF_IPV6_REASSEMBLY
        /*
         * check the timer for reassembly
         */
        if(data == &uip_reass_timer &&
           etimer_expired(&uip_reass_timer)) {
          uip_reass_over();
          tcpip_ipv6_output();
        }
#endif /* UIP_CONF_IPV6_REASSEMBLY */
        /*
         * check the different timers for neighbor discovery and
         * stateless autoconfiguration
         */
        /*if(data == &uip_ds6_timer_periodic &&
           etimer_expired(&uip_ds6_timer_periodic)) {
          uip_ds6_periodic();
          tcpip_ipv6_output();
        }*/
#if !UIP_CONF_ROUTER
        if(data == &uip_ds6_timer_rs &&
           etimer_expired(&uip_ds6_timer_rs)){
          uip_ds6_send_rs();
          tcpip_ipv6_output();
        }
#endif /* !UIP_CONF_ROUTER */
        if(data == &uip_ds6_timer_periodic &&
           etimer_expired(&uip_ds6_timer_periodic)){
          uip_ds6_periodic();
          tcpip_ipv6_output();
        }
#endif /* UIP_CONF_IPV6 */
      }
      break;
	 
#if UIP_TCP
    case TCP_POLL:
      if(data != NULL) {
        uip_poll_conn(data);
#if UIP_CONF_IPV6
        tcpip_ipv6_output();
#else /* UIP_CONF_IPV6 */
        if(uip_len > 0) {
	  PRINTF("tcpip_output from tcp poll len %d\n", uip_len);
          tcpip_output();
        }
#endif /* UIP_CONF_IPV6 */
        /* Start the periodic polling, if it isn't already active. */
        start_periodic_tcp_timer();
      }
      break;
#endif /* UIP_TCP */
#if UIP_UDP
    case UDP_POLL:
      if(data != NULL) {
        uip_udp_periodic_conn(data);
#if UIP_CONF_IPV6
        tcpip_ipv6_output();
#else
        if(uip_len > 0) {
          tcpip_output();
        }
#endif /* UIP_UDP */
      }
      break;
#endif /* UIP_UDP */

    case PACKET_INPUT:
      packet_input();
      break;
  };
}
/*---------------------------------------------------------------------------*/
void
tcpip_input(void)
{
  process_post_synch(&tcpip_process, PACKET_INPUT, NULL);
  uip_len = 0;
#if UIP_CONF_IPV6
  uip_ext_len = 0;
#endif /*UIP_CONF_IPV6*/
}
/*---------------------------------------------------------------------------*/
#if UIP_CONF_IPV6
void
tcpip_ipv6_output(void)
{
  uip_ds6_nbr_t *nbr = NULL;
  uip_ipaddr_t *nexthop;

  if(uip_len == 0) {
    return;
  }

  if(uip_len > UIP_LINK_MTU) {
    UIP_LOG("tcpip_ipv6_output: Packet to big");
    uip_len = 0;
    return;
  }

  if(uip_is_addr_unspecified(&UIP_IP_BUF->destipaddr)){
    UIP_LOG("tcpip_ipv6_output: Destination address unspecified");
    uip_len = 0;
    return;
  }

  if(!uip_is_addr_mcast(&UIP_IP_BUF->destipaddr)) {
    /* Next hop determination */
    nbr = NULL;
    if(uip_ds6_is_addr_onlink(&UIP_IP_BUF->destipaddr)){
      nexthop = &UIP_IP_BUF->destipaddr;
    } else {
      uip_ds6_route_t* locrt;
      locrt = uip_ds6_route_lookup(&UIP_IP_BUF->destipaddr);
      if(locrt == NULL) {
        if((nexthop = uip_ds6_defrt_choose()) == NULL) {
#ifdef UIP_FALLBACK_INTERFACE
	  printf("FALLBACK: removing ext hdrs & setting proto %d %d\n", 
		 uip_ext_len, *((uint8_t *)UIP_IP_BUF + 40));
	  if(uip_ext_len > 0) {
	    uint8_t proto = *((uint8_t *)UIP_IP_BUF + 40);
	    remove_ext_hdr();
	    /* This should be copied from the ext header... */
	    UIP_IP_BUF->proto = proto;
	  }
	  UIP_FALLBACK_INTERFACE.output();
#else
          PRINTF("tcpip_ipv6_output: Destination off-link but no route\n");
#endif /* !UIP_FALLBACK_INTERFACE */
          uip_len = 0;
          return;
        }
      } else {
	nexthop = &locrt->nexthop;
      }
    }
    /* End of next hop determination */
#if UIP_CONF_IPV6_RPL
    if(rpl_update_header_final(nexthop)) {
      uip_len = 0;
      return;
    }
#endif /* UIP_CONF_IPV6_RPL */
    if((nbr = uip_ds6_nbr_lookup(nexthop)) == NULL) {
      if((nbr = uip_ds6_nbr_add(nexthop, NULL, 0, NBR_INCOMPLETE)) == NULL) {
        uip_len = 0;
        return;
      } else {
#if UIP_CONF_IPV6_QUEUE_PKT
        /* Copy outgoing pkt in the queuing buffer for later transmit. */
        if(uip_packetqueue_alloc(&nbr->packethandle, UIP_DS6_NBR_PACKET_LIFETIME) != NULL) {
          memcpy(uip_packetqueue_buf(&nbr->packethandle), UIP_IP_BUF, uip_len);
          uip_packetqueue_set_buflen(&nbr->packethandle, uip_len);
        }
#endif
      /* RFC4861, 7.2.2:
       * "If the source address of the packet prompting the solicitation is the
       * same as one of the addresses assigned to the outgoing interface, that
       * address SHOULD be placed in the IP Source Address of the outgoing
       * solicitation.  Otherwise, any one of the addresses assigned to the
       * interface should be used."*/
       if(uip_ds6_is_my_addr(&UIP_IP_BUF->srcipaddr)){
          uip_nd6_ns_output(&UIP_IP_BUF->srcipaddr, NULL, &nbr->ipaddr);
        } else {
          uip_nd6_ns_output(NULL, NULL, &nbr->ipaddr);
        }

        stimer_set(&nbr->sendns, uip_ds6_if.retrans_timer / 1000);
        nbr->nscount = 1;
      }
    } else {
      if(nbr->state == NBR_INCOMPLETE) {
        PRINTF("tcpip_ipv6_output: nbr cache entry incomplete\n");
#if UIP_CONF_IPV6_QUEUE_PKT
        /* Copy outgoing pkt in the queuing buffer for later transmit and set
           the destination nbr to nbr. */
        if(uip_packetqueue_alloc(&nbr->packethandle, UIP_DS6_NBR_PACKET_LIFETIME) != NULL) {
          memcpy(uip_packetqueue_buf(&nbr->packethandle), UIP_IP_BUF, uip_len);
          uip_packetqueue_set_buflen(&nbr->packethandle, uip_len);
        }
<<<<<<< HEAD
        uip_len = 0;
=======
        /*        memcpy(nbr->queue_buf, UIP_IP_BUF, uip_len);
                  nbr->queue_buf_len = uip_len;*/
>>>>>>> 6e0bb440
#endif /*UIP_CONF_IPV6_QUEUE_PKT*/
        uip_len = 0;
        return;
      }
      /* Send in parallel if we are running NUD (nbc state is either STALE,
         DELAY, or PROBE). See RFC 4861, section 7.7.3 on node behavior. */
      if(nbr->state == NBR_STALE) {
        nbr->state = NBR_DELAY;
        stimer_set(&nbr->reachable, UIP_ND6_DELAY_FIRST_PROBE_TIME);
        nbr->nscount = 0;
        PRINTF("tcpip_ipv6_output: nbr cache entry stale moving to delay\n");
      }

      stimer_set(&nbr->sendns, uip_ds6_if.retrans_timer / 1000);
      tcpip_output(&nbr->lladdr);

#if UIP_CONF_IPV6_QUEUE_PKT
      /*
       * Send the queued packets from here, may not be 100% perfect though.
       * This happens in a few cases, for example when instead of receiving a
       * NA after sendiong a NS, you receive a NS with SLLAO: the entry moves
       * to STALE, and you must both send a NA and the queued packet.
       */
      if(uip_packetqueue_buflen(&nbr->packethandle) != 0) {
        uip_len = uip_packetqueue_buflen(&nbr->packethandle);
        memcpy(UIP_IP_BUF, uip_packetqueue_buf(&nbr->packethandle), uip_len);
        uip_packetqueue_free(&nbr->packethandle);
        tcpip_output(&nbr->lladdr);
      }
#endif /*UIP_CONF_IPV6_QUEUE_PKT*/

      uip_len = 0;
      return;
    }
  }

  /* Multicast IP destination address. */
  tcpip_output(NULL);
  uip_len = 0;
  uip_ext_len = 0;
}
#endif /* UIP_CONF_IPV6 */
/*---------------------------------------------------------------------------*/
#if UIP_UDP
void
tcpip_poll_udp(struct uip_udp_conn *conn)
{
  process_post(&tcpip_process, UDP_POLL, conn);
}
#endif /* UIP_UDP */
/*---------------------------------------------------------------------------*/
#if UIP_TCP
void
tcpip_poll_tcp(struct uip_conn *conn)
{
  process_post(&tcpip_process, TCP_POLL, conn);
}
#endif /* UIP_TCP */
/*---------------------------------------------------------------------------*/
void
tcpip_uipcall(void)
{
  register uip_udp_appstate_t *ts;
  
#if UIP_UDP
  if(uip_conn != NULL) {
    ts = &uip_conn->appstate;
  } else {
    ts = &uip_udp_conn->appstate;
  }
#else /* UIP_UDP */
  ts = &uip_conn->appstate;
#endif /* UIP_UDP */

#if UIP_TCP
 {
   static unsigned char i;
   register struct listenport *l;
   
   /* If this is a connection request for a listening port, we must
      mark the connection with the right process ID. */
   if(uip_connected()) {
     l = &s.listenports[0];
     for(i = 0; i < UIP_LISTENPORTS; ++i) {
       if(l->port == uip_conn->lport &&
	  l->p != PROCESS_NONE) {
	 ts->p = l->p;
	 ts->state = NULL;
	 break;
       }
       ++l;
     }
     
     /* Start the periodic polling, if it isn't already active. */
     start_periodic_tcp_timer();
   }
 }
#endif /* UIP_TCP */
  
  if(ts->p != NULL) {
    process_post_synch(ts->p, tcpip_event, ts->state);
  }
}
/*---------------------------------------------------------------------------*/
PROCESS_THREAD(tcpip_process, ev, data)
{
  PROCESS_BEGIN();
  
#if UIP_TCP
 {
   static unsigned char i;
   
   for(i = 0; i < UIP_LISTENPORTS; ++i) {
     s.listenports[i].port = 0;
   }
   s.p = PROCESS_CURRENT();
 }
#endif

  tcpip_event = process_alloc_event();
#if UIP_CONF_ICMP6
  tcpip_icmp6_event = process_alloc_event();
#endif /* UIP_CONF_ICMP6 */
  etimer_set(&periodic, CLOCK_SECOND / 2);

  uip_init();
#ifdef UIP_FALLBACK_INTERFACE
  UIP_FALLBACK_INTERFACE.init();
#endif
/* initialize RPL if configured for using RPL */
#if UIP_CONF_IPV6_RPL
  rpl_init();
#endif /* UIP_CONF_IPV6_RPL */

  while(1) {
    PROCESS_YIELD();
    eventhandler(ev, data);
  }
  
  PROCESS_END();
}
/*---------------------------------------------------------------------------*/<|MERGE_RESOLUTION|>--- conflicted
+++ resolved
@@ -630,12 +630,6 @@
           memcpy(uip_packetqueue_buf(&nbr->packethandle), UIP_IP_BUF, uip_len);
           uip_packetqueue_set_buflen(&nbr->packethandle, uip_len);
         }
-<<<<<<< HEAD
-        uip_len = 0;
-=======
-        /*        memcpy(nbr->queue_buf, UIP_IP_BUF, uip_len);
-                  nbr->queue_buf_len = uip_len;*/
->>>>>>> 6e0bb440
 #endif /*UIP_CONF_IPV6_QUEUE_PKT*/
         uip_len = 0;
         return;
