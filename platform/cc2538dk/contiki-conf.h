--- conflicted
+++ resolved
@@ -40,11 +40,8 @@
 #define RTIMER_CLOCK_DIFF(a,b)     ((int32_t)((a)-(b)))
 /** @} */
 /*---------------------------------------------------------------------------*/
-<<<<<<< HEAD
-=======
+
 #define TSCH_CONF_HW_FRAME_FILTERING	0
-
->>>>>>> 8a7b1f07
 /* 352us from calling transmit() until the SFD byte has been sent */
 #define RADIO_DELAY_BEFORE_TX     ((unsigned)US_TO_RTIMERTICKS(352))
 /* 192us as in datasheet but ACKs are not always received, so adjusted to 250us */
