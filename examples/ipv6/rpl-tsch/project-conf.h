--- conflicted
+++ resolved
@@ -67,19 +67,17 @@
 #define TSCH_CALLBACK_JOINING_NETWORK tsch_rpl_callback_joining_network
 #define TSCH_CALLBACK_LEAVING_NETWORK tsch_rpl_callback_leaving_network
 
-<<<<<<< HEAD
 /* Needed for IoT-LAB M3 nodes */
 #undef RF2XX_SOFT_PREPARE
 #define RF2XX_SOFT_PREPARE 0
 #undef RF2XX_WITH_TSCH
 #define RF2XX_WITH_TSCH 1
-=======
+
 /* Needed for CC2538 platforms only */
 /* For TSCH we have to use the more accurate crystal oscillator
  * by default the RC oscillator is activated */
 #undef SYS_CTRL_CONF_OSC32K_USE_XTAL
 #define SYS_CTRL_CONF_OSC32K_USE_XTAL 1
->>>>>>> 8a7b1f07
 
 /* Needed for cc2420 platforms only */
 /* Disable DCO calibration (uses timerB) */
